--- conflicted
+++ resolved
@@ -188,21 +188,18 @@
 %	MODEL.L = L; % L [1,Nc] : Principal component variances, ie eigenvalues of the covariance matrix.
 end% if 
 
-% Trained GMM:
+% Format output structure with MODEL information:
 MODEL.K = K;
 MODEL.covarTYPE = COVARTYPE;
 MODEL.mix = mix;
 %MODEL.LLH = nllh; % This is wrong because em_gmm_v2 return the negative nllh
 MODEL.LLH = -nllh; % Fix sign 
-MODEL.score = -nllh/Np; % This is the sample-mean nllh, compatible with scikit-learn "score" per-sample average 
+MODEL.score = -nllh/Np; % This is the sample-mean llh, compatible with scikit-learn "score" per-sample average 
                        % log-likelihood of the given data X
-<<<<<<< HEAD
 MODEL.BIC = gmmbic(mix,nllh,Xr);
 MODEL = orderfields(MODEL);
-=======
->>>>>>> 1ec488d4
-
-MODEL = orderfields(MODEL);
+
+% Output
 varargout(1) = {MODEL};
 varargout(2) = {Xi};
 varargout(3) = {Xn};
